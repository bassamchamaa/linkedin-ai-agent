# LinkedIn AI Agent 🤖

Automated LinkedIn posting aligned to a **senior tech/fintech sales leader** persona. Posts draw from curated enterprise topics and news, maintain a clean 100–150 word format, and publish on a reliable cadence via GitHub Actions.

## Cadence & Workflow

- **Schedule:** Monday 7 AM ET, Wednesday 12 PM ET, Friday 7 AM ET (GitHub Actions cron).
- **Workflow file:** `.github/workflows/linkedin-agent.yml` installs Python, runs `linkedin_agent.py`, and commits the state file after each run.
- **Delay handling:** The script introduces a randomized delay locally, but the workflow sets `SKIP_DELAY=1` so CI executes immediately.

## What the Agent Produces

- Rotates through six topic buckets: tech partnerships, AI, payments, agentic commerce, generative AI, and AI automations.
- Pulls recent coverage from PYMNTS.com (preferred for payments) or Google News RSS with publisher link extraction.
- Applies one of five prompt structures (story, tactical, contrarian, data point, playbook) and alternates between “inspirational with restraint” and “thought leadership—specific and useful” tones.
- Ensures posts stay between **100 and 150 words**, avoid “As a…” openers, em dashes, semicolons, and finish with exactly three curated hashtags on the final line. A deep publisher link is inserted ahead of the hashtags when available.

## Required Secrets

Create these secrets in your GitHub repository settings:

| Secret | Purpose |
| --- | --- |
| `LINKEDIN_ACCESS_TOKEN` | LinkedIn REST API token with `w_member_social` scope. |
| `LINKEDIN_PERSON_URN` | LinkedIn person identifier (without the `urn:li:person:` prefix). |
| `GEMINI_API_KEY` | Google AI Studio key for the Gemini 2.5 Flash model. |
| `OPENAI_API_KEY` | (Optional) OpenAI key used with the GPT-5 Nano fallback model. |

> ℹ️ If neither `GEMINI_API_KEY` nor `OPENAI_API_KEY` is supplied the agent logs a warning and skips publishing.

## Local Usage

```bash
python -m venv .venv && source .venv/bin/activate
pip install -r requirements.txt
export LINKEDIN_ACCESS_TOKEN=...  # etc.
python linkedin_agent.py
```

Environment flags:

- `SKIP_DELAY=1` – bypass the randomized wait window.
- `FORCE_POST=1` – ignore the once-per-day guard (useful for testing).
- `NEWS_SOURCE=pymnts` – prefer PYMNTS coverage across all topics.
- `REQUIRE_LINK=1` – force the agent to find a publisher link or fail.

## State & Monitoring

- `agent_state.json` tracks topic rotation, hashtag usage, and post counts. It is committed back to the repository by the workflow for continuity.
- Console output (in Actions logs) shows which topic, tone, structure, and article set powered the post.

## Troubleshooting

- Missing LinkedIn secrets or model keys trigger explicit console messages and the run exits without posting.
- LinkedIn API failures raise an error, ensuring the GitHub Action surfaces as failed for quick review.

<<<<<<< HEAD
### Resolving “This branch has conflicts”

When a pull request shows the yellow conflict banner, GitHub is telling you that `main` has changed since you opened your branch. Fix it locally with these steps:

1. `git fetch origin` – make sure you have the latest `main` history.
2. `git checkout <your-branch>` – switch back to the branch from the pull request.
3. `git merge origin/main` (or `git rebase origin/main`) – bring the new commits into your branch.
4. Open any files marked with conflict markers (`<<<<<<<`, `=======`, `>>>>>>>`), pick the correct code, and save.
5. `git add <each-file>` once the conflicts are resolved, then `git commit` and `git push`.

After the push the banner disappears and the PR can be merged. You can also use GitHub’s “Resolve conflicts” editor if you prefer to handle steps 3–5 in the browser.

#### Hands-on walkthrough: clearing the “Fix GPT-5 Nano fallback parameters #3” conflict

The GPT-5 Nano fallback now lives in one helper method (`_call_openai_completion`), so there is only a single conflict block to keep. When GitHub shows the diff:

1. Click **Resolve conflicts** on the pull request and open the `linkedin_agent.py` file.
2. Delete the `<<<<<<<`, `=======`, and `>>>>>>>` markers.
3. Keep the version that defines `_call_openai_completion` and calls it from the three OpenAI fallback spots. (It contains the `max_completion_tokens` parameter and no inline `python` marker.)
4. Scroll to the bottom of the file and press **Mark as resolved**.
5. Repeat the same idea for any README conflicts: keep the longer troubleshooting section that explains how to fetch, merge, and push.
6. Click **Commit merge** to finish, then push your branch (or let GitHub update the pull request automatically).

Once the conflicts are gone, the yellow banner disappears and the branch is ready for the next review.

Happy posting! 🎯

#### “IndentationError: unindent does not match any outer indentation level” on the `python` line

The helper eliminates the old copy/paste snippet, but if you still see this error it means a stray line containing only `python` (or ``` ) survived a merge. You can fix it without touching the command line:

1. In GitHub, open the workflow failure page and click the **View workflow file** link next to `linkedin_agent.py`.
2. Tap the pencil icon, delete the line that contains only `python` or ``` and make sure the surrounding block starts with `body = {` indented beneath the `try`/`if` statement.
3. Scroll to the bottom, add a short commit message such as “Remove stray python line,” and press **Commit changes**.
4. Re-run the workflow.

You can also run `git restore linkedin_agent.py` locally if you prefer the command line. Either path removes the stray line so Python compiles cleanly.
=======

Happy posting! 🎯
>>>>>>> bddb7889
<|MERGE_RESOLUTION|>--- conflicted
+++ resolved
@@ -54,45 +54,5 @@
 - Missing LinkedIn secrets or model keys trigger explicit console messages and the run exits without posting.
 - LinkedIn API failures raise an error, ensuring the GitHub Action surfaces as failed for quick review.
 
-<<<<<<< HEAD
-### Resolving “This branch has conflicts”
 
-When a pull request shows the yellow conflict banner, GitHub is telling you that `main` has changed since you opened your branch. Fix it locally with these steps:
-
-1. `git fetch origin` – make sure you have the latest `main` history.
-2. `git checkout <your-branch>` – switch back to the branch from the pull request.
-3. `git merge origin/main` (or `git rebase origin/main`) – bring the new commits into your branch.
-4. Open any files marked with conflict markers (`<<<<<<<`, `=======`, `>>>>>>>`), pick the correct code, and save.
-5. `git add <each-file>` once the conflicts are resolved, then `git commit` and `git push`.
-
-After the push the banner disappears and the PR can be merged. You can also use GitHub’s “Resolve conflicts” editor if you prefer to handle steps 3–5 in the browser.
-
-#### Hands-on walkthrough: clearing the “Fix GPT-5 Nano fallback parameters #3” conflict
-
-The GPT-5 Nano fallback now lives in one helper method (`_call_openai_completion`), so there is only a single conflict block to keep. When GitHub shows the diff:
-
-1. Click **Resolve conflicts** on the pull request and open the `linkedin_agent.py` file.
-2. Delete the `<<<<<<<`, `=======`, and `>>>>>>>` markers.
-3. Keep the version that defines `_call_openai_completion` and calls it from the three OpenAI fallback spots. (It contains the `max_completion_tokens` parameter and no inline `python` marker.)
-4. Scroll to the bottom of the file and press **Mark as resolved**.
-5. Repeat the same idea for any README conflicts: keep the longer troubleshooting section that explains how to fetch, merge, and push.
-6. Click **Commit merge** to finish, then push your branch (or let GitHub update the pull request automatically).
-
-Once the conflicts are gone, the yellow banner disappears and the branch is ready for the next review.
-
-Happy posting! 🎯
-
-#### “IndentationError: unindent does not match any outer indentation level” on the `python` line
-
-The helper eliminates the old copy/paste snippet, but if you still see this error it means a stray line containing only `python` (or ``` ) survived a merge. You can fix it without touching the command line:
-
-1. In GitHub, open the workflow failure page and click the **View workflow file** link next to `linkedin_agent.py`.
-2. Tap the pencil icon, delete the line that contains only `python` or ``` and make sure the surrounding block starts with `body = {` indented beneath the `try`/`if` statement.
-3. Scroll to the bottom, add a short commit message such as “Remove stray python line,” and press **Commit changes**.
-4. Re-run the workflow.
-
-You can also run `git restore linkedin_agent.py` locally if you prefer the command line. Either path removes the stray line so Python compiles cleanly.
-=======
-
-Happy posting! 🎯
->>>>>>> bddb7889
+Happy posting! 🎯