--- conflicted
+++ resolved
@@ -54,43 +54,5 @@
 - Missing LinkedIn secrets or model keys trigger explicit console messages and the run exits without posting.
 - LinkedIn API failures raise an error, ensuring the GitHub Action surfaces as failed for quick review.
 
-<<<<<<< HEAD
-### Resolving “This branch has conflicts”
 
-When a pull request shows the yellow conflict banner, GitHub is telling you that `main` has changed since you opened your branch. Fix it locally with these steps:
-
-1. `git fetch origin` – make sure you have the latest `main` history.
-2. `git checkout <your-branch>` – switch back to the branch from the pull request.
-3. `git merge origin/main` (or `git rebase origin/main`) – bring the new commits into your branch.
-4. Open any files marked with conflict markers (`<<<<<<<`, `=======`, `>>>>>>>`), pick the correct code, and save.
-5. `git add <each-file>` once the conflicts are resolved, then `git commit` and `git push`.
-
-After the push the banner disappears and the PR can be merged. You can also use GitHub’s “Resolve conflicts” editor if you prefer to handle steps 3–5 in the browser.
-
-#### Hands-on walkthrough: clearing the “Fix GPT-5 Nano fallback parameters #3” conflict
-
-If you open GitHub’s conflict editor for this pull request you will see three highlighted blocks in `linkedin_agent.py`. They all need the same resolution—keep the version that uses `max_completion_tokens` and the `gpt-5-nano` model. Follow these steps:
-
-1. Click **Resolve conflicts** on the pull request and open the `linkedin_agent.py` file.
-2. For each conflict block, delete the `<<<<<<<`, `=======`, and `>>>>>>>` lines.
-3. Replace the entire block with the snippet below (it already has the correct `max_completion_tokens` field). You can paste it three times—once for the generator, once for the expand helper, and once for the polish helper:
-
-   ```python
-        body = {
-            "model": "gpt-5-nano",
-            "messages": [{"role": "user", "content": prompt}],
-            "temperature": 0.7,
-            "max_completion_tokens": 520,
-        }
-   ```
-
-   When you reach the second and third conflicts update only the `temperature` and `max_completion_tokens` values so they read `0.3`/`360` and `0.2`/`320` respectively. (Everything else stays identical.)
-4. Scroll to the bottom of the file and press **Mark as resolved**.
-5. Repeat the same idea for any README conflicts: keep the longer troubleshooting section that explains how to fetch, merge, and push.
-6. Click **Commit merge** to finish, then push your branch (or let GitHub update the pull request automatically).
-
-Once the conflicts are gone, the yellow banner disappears and the branch is ready for the next review.
-
-=======
->>>>>>> ada96a90
 Happy posting! 🎯