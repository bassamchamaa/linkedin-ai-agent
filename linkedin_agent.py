--- conflicted
+++ resolved
@@ -1,14 +1,3 @@
-<<<<<<< HEAD
-"""Entry wrapper for the LinkedIn AI agent.
-
-This file intentionally stays tiny so that merge-conflict markers or stray
-clipboard artifacts (like a lone ``python`` line from Markdown code blocks)
-can't wedge themselves into the workflow entry point. The real implementation
-lives in :mod:`linkedin_agent_core`.
-"""
-
-from __future__ import annotations
-=======
 #!/usr/bin/env python3
 """
 LinkedIn AI Agent
@@ -614,44 +603,10 @@
         tone_line = ("Tone: inspirational with restraint, never chest-beating."
                      if tone == "inspirational" else "Tone: thought leadership, specific and useful.")
 
-        prompt = (
-            f"{persona} {tone_line} Topic: {topic_key.replace('_', ' ')}. "
-            f"{structures.get(style, 'Structure: 1) context, 2) steps, 3) risk, 4) CTA.')}\n\n"
-            "Requirements:\n"
-            f"- Strictly {WORD_MIN}–{WORD_MAX} words. Vary sentence length and rhythm.\n"
-            "- Avoid buzzwords. No generic openers like 'As a'. No em dashes. No semicolons.\n"
-            "- Use a clean, confident, human voice. Keep it practical.\n"
-            "- End with exactly 3 relevant hashtags on a final separate line.\n"
-            f"- {link_instruction}\n\n"
-            f"Recent items to anchor context:\n{news_context}\n\n"
-            "Return only the post body with no preface, no headers, no quotes, and no markdown fences."
-        )
-        return prompt
-
-    def _extract_text_from_gemini(self, payload: dict) -> str | None:
-        try:
-            cand = payload["candidates"][0]
-        except Exception:
-            return None
-        content = cand.get("content")
-        if isinstance(content, dict):
-            parts = content.get("parts")
-            if isinstance(parts, list):
-                texts = [p.get("text", "") for p in parts if isinstance(p, dict) and "text" in p]
-                if any(texts):
-                    return "\n".join(t for t in texts if t)
-        if isinstance(content, list):
-            texts = [p.get("text", "") for p in content if isinstance(p, dict) and "text" in p]
-            if any(texts):
-                return "\n".join(t for t in texts if t)
-        if "text" in cand:
-            return cand["text"]
-        return None
-
-    def generate_post_with_gemini(self, topic_key: str, news_items: List[dict],
-                                  include_link: bool, tone: str, style: str) -> str | None:
-        if not self.gemini_key:
-            return None
+from linkedin_agent_core import LinkedInAIAgent
+
+__all__ = ["LinkedInAIAgent", "main"]
+
 
         # Use models commonly available on free tier
         attempts = [
@@ -1208,25 +1163,19 @@
             post_body = self.generate_post_with_openai(topic_key, news_items, include_link, tone, style)
         if not post_body:
             raise RuntimeError("Unable to generate post with available models.")
->>>>>>> acaf047b
-
-from linkedin_agent_core import LinkedInAIAgent
-
-<<<<<<< HEAD
-__all__ = ["LinkedInAIAgent", "main"]
-=======
+
+        # Clean/shape
+        post_body = self._strip_repeated_playbook(post_body)
+        post_body = self.polish_with_model(post_body)
+        final_text = self.sanitize_and_finalize(post_body, topic_key, include_link, news_items, state)
+
         # Gate quality
         ok_q, reason = self.quality_gate(final_text, include_link)
         if not ok_q:
             raise RuntimeError(f"Quality gate failed: {reason}")
->>>>>>> acaf047b
-
-
-<<<<<<< HEAD
-def main() -> None:
-    """Run the weekly posting routine used by the GitHub workflow."""
-    LinkedInAIAgent().run_weekly_post()
-=======
+
+        print("\nGenerated post\n" + "-" * 60 + f"\n{final_text}\n" + "-" * 60)
+
         ok = self.post_to_linkedin(final_text)
         if ok:
             state["post_count"] = state.get("post_count", 0) + 1
@@ -1235,7 +1184,6 @@
             print(f"Success. Total posts: {state['post_count']}")
         else:
             raise RuntimeError("Publish failed")
->>>>>>> acaf047b
 
 
 if __name__ == "__main__":
