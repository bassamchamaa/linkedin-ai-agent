--- conflicted
+++ resolved
@@ -1,12 +1,6 @@
-<<<<<<< HEAD
-"""Thin wrapper that runs the heavy LinkedIn agent implementation."""
-
-from __future__ import annotations
-=======
 #!/usr/bin/env python3
 """
 LinkedIn AI Agent
-=================
 
 Generates and posts LinkedIn updates on a defined cadence for a
 "senior tech/fintech sales leader" persona. Posts must:
@@ -21,18 +15,12 @@
 The agent supports Gemini 2.5 Flash and GPT-5 Nano models, enforces
 style constraints, and stores lightweight state in ``agent_state.json``.
 """
->>>>>>> 6134d3e5
 
 from linkedin_agent_core import LinkedInAIAgent
 
 __all__ = ["LinkedInAIAgent"]
 
 
-<<<<<<< HEAD
-def main() -> None:
-    """Entry point used by the GitHub workflow."""
-    LinkedInAIAgent().run_weekly_post()
-=======
 
 # -------------------------------
 # Utility: randomized post delay
@@ -1230,7 +1218,6 @@
             print(f"Success. Total posts: {state['post_count']}")
         else:
             raise RuntimeError("Publish failed")
->>>>>>> 6134d3e5
 
 
 if __name__ == "__main__":
